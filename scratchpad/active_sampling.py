import numpy as np
import matplotlib.pyplot as plt
import time
import pickle

import GPy

import slippy.slip as slip
import slippy.viability as vibly

################################################################################
# Load and unpack data
################################################################################
infile = open('../data/slip_map.pickle', 'rb')
data = pickle.load(infile)
infile.close()

Q_map = data['Q_map']

Q_F = data['Q_F']
x0 = data['x0']
poincare_map = data['P_map']
p = data['p']
grids = data['grids']

################################################################################
# Compute measure from grid for warm-start
################################################################################
Q_V, S_V = vibly.compute_QV(Q_map, grids)

Q_feas = vibly.get_feasibility_mask(slip.feasible, slip.mapSA2xp_height_angle,
            grids=grids, x0=x0, p0=p)
S_M = vibly.project_Q2S(Q_V, grids, np.sum)
#S_M = S_M / grids['actions'][0].size
Q_M = vibly.map_S2Q(Q_map, S_M, Q_V)
plt.plot(S_M)
plt.show()
plt.imshow(Q_M, origin='lower')
plt.show()

y = Q_M.flatten().T
y_train = y.reshape(-1,1)
y_scale = np.max(np.abs(y_train), axis=0)[0]
y_train = y_train / y_scale

# TODO This is ugly af
# * actually seems like it's not so bad: https://stackoverflow.com/questions/1208118/using-numpy-to-build-an-array-of-all-combinations-of-two-arrays
X_train_1, X_train_2 = np.meshgrid(grids['actions'], grids['states'])
X = np.column_stack((X_train_1.flatten(), X_train_2.flatten()))

np.random.seed(1)
idx = np.random.choice(9100, size=3000, replace=False)

idx_safe = np.argwhere(Q_V.flatten()).ravel()
idx_notfeas = np.argwhere(~Q_feas.flatten()).ravel()
idx_unsafe = np.argwhere( Q_feas.flatten() & ~Q_V.flatten()).ravel()

idx_1 = np.random.choice(idx_safe, size=1000, replace=False)
idx_2 = np.random.choice(idx_unsafe, size=500, replace=False)

idx = np.concatenate((idx_1, idx_2))

y_train = y_train[idx]
X_train = X[idx, :]

#X_train = X_train[0:100,:]
#y_train = y_train[0:100]

kernel_1 = GPy.kern.Matern32(input_dim=2, variance=1., lengthscale=.5,
        ARD=True, name='kern1')
kernel_1.variance.constrain_bounded(1e-3, 1e4)

kernel_2 = GPy.kern.RBF(input_dim=2, variance=1, lengthscale=.5,
        ARD=True, name='kern2')
kernel_2.variance.constrain_bounded(1e-3, 1e4)

# kernel_3 = GPy.kern.ChangePointBasisFuncKernel(input_dim=1, active_dims=0, changepoint=(.3,.6), variance=1, ARD=True, name='kern3')
# kernel_4 = GPy.kern.ChangePointBasisFuncKernel(input_dim=1, active_dims=1, changepoint=(.5,.9), variance=1, ARD=True, name='kern4')

kernel = kernel_1 + kernel_2


# 2: loading a model
# Model creation, without initialization:
gp_prior = GPy.models.GPRegression(X_train, y_train, kernel=kernel, noise_var=0.01)
gp_prior.update_model(False) # do not call the underlying expensive algebra on load
gp_prior.initialize_parameter() # Initialize the parameters (connect the parameters up)
gp_prior[:] = np.load('./data/model_save.npy') # Load the parameters
gp_prior.update_model(True) # Call the algebra only once
print(gp_prior)

mu, s2 = gp_prior.predict(np.atleast_2d(X_train[np.argmax(y_train),:]))
print('GP prior predictions')
print(mu)
print(np.sqrt(s2) * 2)
print('GP prior true')
print(y_train[np.argmax(y_train),:] / y_scale)


mu, s2 = gp_prior.predict(X)
mu[idx_notfeas] = np.nan
mu = mu.reshape(100,91)

plt.imshow(mu, origin='lower')
plt.show()

idx_state = 20
X_test = np.ones((500, 2))
X_test[:, 0] *= grids['states'][0][idx_state]
X_test[:, 1] = np.linspace(0, np.pi/2, 500)

mu, s2 = gp_prior.predict(X_test)

plt.plot(np.linspace(0, np.pi/2, 500), mu)
plt.plot(np.linspace(0, np.pi/2, 500), mu+np.sqrt(s2)*2)
plt.plot(np.linspace(0, np.pi/2, 500), mu-np.sqrt(s2)*2)


plt.plot(grids['actions'][0].reshape(-1,),
        Q_M[idx_state,:].reshape(-1,) / y_scale)

plt.show()

# idx_action = 20
# X_test = np.ones((500, 2))
# X_test[:, 0] = np.linspace(0, 1, 500)
# X_test[:, 1] *= grids['actions'][0][idx_action]
sdx_check = 35

# feasible actions for this state:
A_feas = Q_feas[sdx_check, slice(None)]

X_test = np.zeros((grids['actions'][0][A_feas].size, 2))
X_test[:, 0] = grids['states'][0][sdx_check]
X_test[:,1] = grids['actions'][0][A_feas]

mu, s2 = gp_prior.predict(X_test)

plt.plot(X_test[:,1], mu, color = (0.2,0.6,0.1,1.0))
plt.plot(X_test[:,1], mu+np.sqrt(s2)*2, color = (0.2,0.4,0.1,0.3))
plt.plot(X_test[:,1], mu-np.sqrt(s2)*2, color = (0.2,0.4,0.1,0.3))
# TODO: scaling is different between gp-data and grid data
plt.plot(grids['actions'][0].reshape(-1,),
        Q_M[idx_state, :].reshape(-1,) / y_scale, color = (0.7,0.0,0.0,1))

plt.show()

# numerical projection

def estimate_sets(gp_prior, X):
        # TODO ideally, evaluate an X_feasible
        Q_M_est, Q_M_est_s2 = gp_prior.predict(X)
        Q_M_est = Q_M_est.reshape(Q_M.shape)
        Q_M_est[np.logical_not(Q_feas)] = 0 # do not consider infeasible points
        S_M_est = vibly.project_Q2S(Q_M_est, grids, np.sum)/y_scale # TODO: normalize prop

        return Q_M_est, S_M_est


# TODO: possibly scaling issues in plots?
Q_M_est, S_M_est = estimate_sets(gp_prior=gp_prior, X=X)
plt.plot(S_M)
plt.plot(S_M_est)
plt.show()

################################################################################
# initialize "true" model
################################################################################

import slippy.slip as slip

# This if you use nslip instead of slip
# p_true = {'mass':80.0, 'stiffness':705.0, 'resting_angle':17/18*np.pi,
#         'gravity':9.81, 'angle_of_attack':1/5*np.pi, 'upper_leg':0.5,
#         'lower_leg':0.5}
# this for slip
p_true = {'mass':80.0, 'stiffness':8200.0, 'resting_length':1.0, 'gravity':9.81,
'angle_of_attack':1/5*np.pi}
x_0 = np.array([0, 0.85, 5.5, 0, 0, 0, 0])
p_true['total_energy'] = slip.compute_total_energy(x0, p_true)

s_grid_shape = list(map(np.size, grids['states']))
s_bin_shape = tuple(dim+1 for dim in s_grid_shape)
#### from GP approximation, choose parts of Q to sample
n_samples = 10
active_threshold = np.array([0.3, 0.7])
# pick initial state
s0 = slip.map2s(x_0, p_true)
s0_idx = vibly.digitize_s(s0, grids['states'], s_bin_shape)
X_observe = np.zeros([n_samples, 2])
Y_observe = np.zeros(n_samples)

for ndx in range(n_samples):
        # slice actions available for those states
        # A_slice = Q_feas[s0_idx, slice(None)] # pick only feasible actions
        A_slice = Q_M_est[s0_idx, slice(None)]
        # pick out indices that are in the active_threshold
        # thresh_idx = np.where( np.logical_and(
        #                         np.greater_equal(A_slice, active_threshold[0]),
        #                         np.less_equal(A_slice, active_threshold[1])),
        #                 [True], [False])
        thresh_idx = np.where(np.greater_equal(A_slice, active_threshold[0]),
                        [True], [False])
        # TODO: explore or don't more smartly
        if not thresh_idx.any(): # empty, pick the safest
                print('taking safest')
                a_idx = np.argmax(A_slice)
                expected_measure = A_slice[a_idx]
        else: # not empty, pick one of these
                print('explore!')
                # A_slice = np.ma.array(A_slice, mask=thresh_idx)
                # TODO: maybe use masked arrays?
                A_slice[~thresh_idx] = np.nan
                a_idx = np.nanargmin(A_slice)
                expected_measure = A_slice[a_idx]

        # apply action, get to the next state
        x0, p_true = slip.mapSA2xp_height_angle((s0, grids['actions'][0][a_idx]), x0, p_true)
        x_next, failed = slip.poincare_map(x0, p_true)
        if failed:
                print("FAILED!")
                break
        s_next = slip.map2s(x_next, p_true)
        # compare expected measure with true measure
        s_next_idx = vibly.digitize_s(s_next, grids['states'], s_bin_shape)
        # HACK: digitize_s returns the index of the BIN, not the grid
        s_next_idx = np.min([s_next_idx, S_M.size - 1])
        measure = S_M_est[s_next_idx]
        print(measure - expected_measure)
        print("s: "+str(s0) + " a:" +str(grids['actions'][0][a_idx]))
<<<<<<< HEAD
        X_observe[ndx, :] = [s0, grids['actions'][0][a_idx]]
        Y_observe[ndx] = measure
        # TODO: Alex: do a rank-1 update here
=======

        #Add state action pair to dataset
        a = grids['actions'][0][a_idx]
        q_new = np.array([[s0, a]])
        X_train = np.concatenate((X_train, q_new), axis=0)

        y_new = np.array(measure).reshape(-1,1)
        y_train = np.concatenate((y_train, y_new))

        gp_prior.set_XY(X=X_train, Y=y_train)
        Q_M_est, S_M_est = estimate_sets(gp_prior, X)

>>>>>>> 4184aaf6
        # take another step
        s0 = s_next
        s0_idx = s_next_idx

# batch update
gp_prior.set_XY()


# repeat<|MERGE_RESOLUTION|>--- conflicted
+++ resolved
@@ -228,11 +228,6 @@
         measure = S_M_est[s_next_idx]
         print(measure - expected_measure)
         print("s: "+str(s0) + " a:" +str(grids['actions'][0][a_idx]))
-<<<<<<< HEAD
-        X_observe[ndx, :] = [s0, grids['actions'][0][a_idx]]
-        Y_observe[ndx] = measure
-        # TODO: Alex: do a rank-1 update here
-=======
 
         #Add state action pair to dataset
         a = grids['actions'][0][a_idx]
@@ -245,13 +240,12 @@
         gp_prior.set_XY(X=X_train, Y=y_train)
         Q_M_est, S_M_est = estimate_sets(gp_prior, X)
 
->>>>>>> 4184aaf6
         # take another step
         s0 = s_next
         s0_idx = s_next_idx
 
 # batch update
-gp_prior.set_XY()
+# gp_prior.set_XY()
 
 
 # repeat