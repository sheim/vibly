--- conflicted
+++ resolved
@@ -274,9 +274,9 @@
     # Use the bisection method to get a good initial guess for key
 
     # Initial solution
-<<<<<<< HEAD
     reset_leg(x, p)
-    # check for feasibility
+    # * check for feasibility
+    # Somewhat hacky, very specific to AoA
     if not feasible(x, p):
         # if we're searching for AOAs, start from a feasible one
         if p_key_name is 'angle_of_attack':
@@ -294,10 +294,7 @@
             print("WARNING: requested LC at infeasible point")
             return key_delta, limit_cycle_found
 
-=======
-    x = reset_leg(x, p)
     p['total_energy'] = compute_total_energy(x, p)
->>>>>>> 87ba531a
     (pm, step_failed) = p_map(x, p)
     err = np.abs(pm[1] - x[1])
 
@@ -311,10 +308,10 @@
     val_delta = 0
     if(searchP):
         val       = p[options['parameter_name']]
-        val_delta =   options['parameter_search_width']
+        val_delta = options['parameter_search_width']
     else:
         val       = x[options['state_index']]
-        val_delta =   options['state_search_width']
+        val_delta = options['state_search_width']
 
     val_left = 0
     val_right = 0
@@ -327,13 +324,13 @@
             p[options['parameter_name']] = val_left
         else:
             x[options['state_index']] = val_left
-        
+
         x = reset_leg(x, p)
         p['total_energy'] = compute_total_energy(x, p)
         (pm_left, step_failed_left) = p_map(x, p)
         err_left = np.abs(pm_left[1] - x[1])
 
-        #Evaluate the solution to the right of the current best solution val
+        # Evaluate the solution to the right of the current best solution val
         val_right = val + val_delta
         if(searchP):
             p[options['parameter_name']] = val_right
@@ -367,7 +364,7 @@
         if(searchP):
             p[options['parameter_name']] = val
         else:
-            x[options['state_index']] = val        
+            x[options['state_index']] = val
         x = reset_leg(x, p)
         p['total_energy'] = compute_total_energy(x, p)
         (pm, step_failed) = p_map(x, p)
@@ -380,7 +377,7 @@
         if(searchP):
             p[options['parameter_name']] = val-h
         else:
-            x[options['state_index']] = val-h        
+            x[options['state_index']] = val-h
 
         x = reset_leg(x, p)
         p['total_energy'] = compute_total_energy(x, p)
@@ -390,7 +387,7 @@
         if(searchP):
             p[options['parameter_name']] = val+h
         else:
-            x[options['state_index']] = val+h        
+            x[options['state_index']] = val+h
 
         x = reset_leg(x, p)
         p['total_energy'] = compute_total_energy(x, p)
@@ -408,13 +405,8 @@
     else:
         limit_cycle_found = True
 
-<<<<<<< HEAD
-    # p[p_key_name] = key
-    return key, limit_cycle_found
-=======
     # p[p_key_name] = val
-    return (val, limit_cycle_found)
->>>>>>> 87ba531a
+    return val, limit_cycle_found
 
 # * Functions for Viability
 
