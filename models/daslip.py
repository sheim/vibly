--- conflicted
+++ resolved
@@ -280,114 +280,6 @@
     return actuator_time_force
 
 
-<<<<<<< HEAD
-# ! WARNING: depecrated, using slip model directly to find LCs
-# TODO: remove.
-def find_limit_cycle(x, p, p_key_name, p_key_width):
-    '''
-    Iterates over the angle of attack of the leg until a limit cycle is reached
-    '''
-    # Settings for the root finding methods
-
-    max_iter_bisection = 10
-    max_iter_newton = 10
-    tol_newton = 1e-12
-
-    limit_cycle_found = False
-
-    if type(p) is not dict:
-        print("WARNING: p is not a dict and should be.")
-        return (p, False)
-
-    # TODO map da_slip to slip model
-    # * can probably just use the p as is, simply switching it to a slip model
-    if p['model_type'] != 0:
-        print("limit_cycle: can only be called with a slip model "
-              + "(model_type 0)")
-        limit_cycle_found = False
-        return (p, limit_cycle_found)
-
-    # Use the bisection method to get a good initial guess for key
-    key_delta = p_key_width
-
-    # Initial solution
-    x = reset_leg(x, p)
-    (pm, step_failed) = poincare_map(x, p)
-    err = np.abs(pm[1] - x[1])
-
-    # Memory for the left and right solutions
-    pm_left = pm
-    pm_right = pm
-    err_left = 0
-    err_right = 0
-
-    key = p[p_key_name]
-
-    # After this for loop returns the angle of attack will be known to
-    # a tolerance of pi/4 / 2^(max_iter_bisection)
-    for i in range(0, max_iter_bisection):
-        p[p_key_name] = key - key_delta
-        x = reset_leg(x, p)
-        (pm_left, step_failed_left) = poincare_map(x, p)
-        err_left = np.abs(pm_left[1] - x[1])
-
-        p[p_key_name] = key + key_delta
-        x = reset_leg(x, p)
-        (pm_right, step_failed_right) = poincare_map(x, p)
-        err_right = np.abs(pm_right[1] - x[1])
-
-        if ((err_left < err and step_failed_left is False) and
-            (err_left <= err_right or step_failed_right is True)):
-            err = err_left
-            key = key - key_delta
-
-        if ((err_right < err and step_failed_right is False) and
-            (err_right < err_left or step_failed_left is True)):
-            err = err_right
-            key = key + key_delta
-
-        key_delta = 0.5*key_delta
-
-    # polish the root using Newton's method
-
-    idx = 0
-    h = np.sqrt(np.finfo('float64').eps)
-    while np.abs(err) > tol_newton and idx < max_iter_newton:
-
-        # Compute the error
-        p[p_key_name] = key
-        x = reset_leg(x, p)
-        (pm, step_failed) = poincare_map(x, p)
-        err = pm[1]-x[1]
-
-        # Compute D(error)/D(key) using a numerical derivative
-        p[p_key_name] = key-h
-        x = reset_leg(x, p)
-        (pm, step_failed) = poincare_map(x, p)
-        errL = pm[1]-x[1]
-
-        p[p_key_name] = key+h
-        x = reset_leg(x, p)
-        (pm, step_failed) = poincare_map(x, p)
-        errR = pm[1]-x[1]
-
-        # Compute a Newton step and take it
-        DerrDkey = (errR-errL)/(2*h)
-        key = key - err/DerrDkey
-        idx = idx+1
-
-    if np.abs(err) > tol_newton:
-        print("WARNING: Newton method failed to converge")
-        limit_cycle_found = False
-    else:
-        limit_cycle_found = True
-
-    # p[p_key_name] = key
-    return (key, limit_cycle_found)
-
-
-=======
->>>>>>> 87ba531a
 def get_slip_trajectory(x0, p):
     x0_slip = np.concatenate([x0[0:6], x0[-1:]])
     x0_slip = slip.reset_leg(x0_slip, p)
@@ -440,13 +332,6 @@
 
 def reset_leg(x, p):
 
-<<<<<<< HEAD
-    x[4] = x[0] + np.sin(p['angle_of_attack']+angle_offset)*(
-                    p['spring_resting_length']+p['actuator_resting_length'])
-    x[5] = x[1] - np.cos(p['angle_of_attack']+angle_offset)*(
-                    p['spring_resting_length']+p['actuator_resting_length'])
-    x[6] = p['actuator_resting_length']
-=======
     legAngle = p['angle_of_attack']+p['angle_of_attack_offset']
     legLength =  p['spring_resting_length']+p['actuator_resting_length']+p['swing_leg_length_offset']
 
@@ -454,7 +339,6 @@
     x[5] = x[1] - np.cos(legAngle)*(legLength)
     x[6] = legLength - p['spring_resting_length']
 
->>>>>>> 87ba531a
     return x
 
 
