--- conflicted
+++ resolved
@@ -175,12 +175,8 @@
         vfy = 0
         if p['swing_type'] == 1 and x[3] <= 0:
             alpha = np.arctan2(x[1] - x[5], x[0] - x[4]) - np.pi/2.0
-<<<<<<< HEAD
-            vPerp = p['swing_leg_angular_velocity']*(SPRING_RESTING_LENGTH+ACTUATOR_RESTING_LENGTH)
-=======
             vPerp = p['swing_leg_angular_velocity']*(SPRING_RESTING_LENGTH +
                 ACTUATOR_RESTING_LENGTH)
->>>>>>> a8654d94
             vfx = vPerp*np.cos(alpha)
             vfy = vPerp*np.sin(alpha)
 
@@ -190,12 +186,8 @@
             return np.array([x[2], x[3], 0, -GRAVITY, x[2]+vfx, x[3]+vfy])
         elif(MODEL_TYPE == 1):
             #The actuator length does not change, and no work is done.
-<<<<<<< HEAD
-            return np.array([x[2], x[3], 0, -GRAVITY, x[2]+vfx, x[3]+vfy, 0, 0])
-=======
             return np.array([x[2], x[3], 0, -GRAVITY, x[2]+vfx, x[3]+vfy,
                 0, 0, 0])
->>>>>>> a8654d94
         else:
             raise Exception('model_type is not set correctly')
 
@@ -227,36 +219,23 @@
             actuator_damping_coefficient = 0
 
             if DAMPING_TYPE == 0:
-<<<<<<< HEAD
-                actuator_damping_coefficient = p['constant_normalized_damping']*p['stiffness']
-=======
                 actuator_damping_coefficient = (p['constant_normalized_damping']
                     *p['stiffness'])
->>>>>>> a8654d94
             elif DAMPING_TYPE == 1:
                 damping_min = (p['linear_normalized_damping_coefficient']
                 *p['mass']*p['gravity']*p['linear_minimum_normalized_damping'])
                 damping_val = (actuator_open_loop_force
-<<<<<<< HEAD
-                *p['linear_normalized_damping_coefficient'])                
-                actuator_damping_coefficient = np.maximum([damping_min],[damping_val])[0]
-=======
                 *p['linear_normalized_damping_coefficient'])
                 actuator_damping_coefficient = np.maximum([damping_min],
                     [damping_val])[0]
->>>>>>> a8654d94
             else:
                 raise Exception('damping_type is not set correctly')
 
             actuator_damping_force = spring_force-actuator_open_loop_force
 
             ladot = -actuator_damping_force/actuator_damping_coefficient
-<<<<<<< HEAD
-            wadot = (actuator_damping_force+actuator_open_loop_force)*ladot
-=======
             wadot = actuator_open_loop_force*ladot
             wddot = actuator_damping_force*ladot
->>>>>>> a8654d94
 
             #These forces are identical to the slip: there's no (other) mass
             # between the spring and the point mass
@@ -412,11 +391,7 @@
 
     return spring_force
 
-<<<<<<< HEAD
-    
-=======
-
->>>>>>> a8654d94
+
 def reset_leg(x, p):
     angle_offset = 0
     if p['swing_type'] == 0:
