import models.daslip as model
import numpy as np
import matplotlib.pyplot as plt
import scipy.io as spio
import pickle
from matplotlib import gridspec
from enum import Enum

# Functions to read in a MAT file and then convert it to an easily accessible 
# dictionary. These functions come thanks to the post:
# https://stackoverflow.com/questions/7008608/scipy-io-loadmat-nested-structures-i-e-dictionaries
def loadmat(filename):
    '''
    this function should be called instead of direct spio.loadmat
    as it cures the problem of not properly recovering python dictionaries
    from mat files. It calls the function check keys to cure all entries
    which are still mat-objects
    '''
    def _check_keys(d):
        '''
        checks if entries in dictionary are mat-objects. If yes
        todict is called to change them to nested dictionaries
        '''
        for key in d:
            if isinstance(d[key], spio.matlab.mio5_params.mat_struct):
                d[key] = _todict(d[key])
        return d

    def _todict(matobj):
        '''
        A recursive function which constructs from matobjects nested dictionaries
        '''
        d = {}
        for strg in matobj._fieldnames:
            elem = matobj.__dict__[strg]
            if isinstance(elem, spio.matlab.mio5_params.mat_struct):
                d[strg] = _todict(elem)
            elif isinstance(elem, np.ndarray):
                d[strg] = _tolist(elem)
            else:
                d[strg] = elem
        return d

    def _tolist(ndarray):
        '''
        A recursive function which constructs lists from cellarrays
        (which are loaded as numpy ndarrays), recursing into the elements
        if they contain matobjects.
        '''
        elem_list = []
        for sub_elem in ndarray:
            if isinstance(sub_elem, spio.matlab.mio5_params.mat_struct):
                elem_list.append(_todict(sub_elem))
            elif isinstance(sub_elem, np.ndarray):
                elem_list.append(_tolist(sub_elem))
            else:
                elem_list.append(sub_elem)
        return elem_list
    data = spio.loadmat(filename, struct_as_record=False, squeeze_me=True)
    return _check_keys(data)

<<<<<<< HEAD

=======
# * helper functions
>>>>>>> f7195c23
def get_step_trajectories(x0, p, ground_heights=None):
    '''
    helper function to apply a battery of ground-height perturbations.
    returns a list of trajectories.
    '''

    if ground_heights is None:
        total_leg_length = p['spring_resting_length']
        total_leg_length += p['actuator_resting_length']
        ground_heights = np.linspace(0, -0.5*total_leg_length, 10)
    x0 = model.reset_leg(x0, p)
    trajectories = list()
    for height in ground_heights:
        x0[-1] = height
        trajectories.append(model.step(x0, p))
    x0[-1] = 0.0  # reset x0 back to 0
    return trajectories

<<<<<<< HEAD

# Parameters from Blum, Vejdani, Birn-Jeffery, Hubicki, Hurst, & Daley 2014
#
# As a start the parameters have been set to the average of the 5 birds. Why?
# Almost all of the parameters needed to simulate the 367 steps recorded,
# except for: the height at apex, and the forward velocity at apex. The average
# forward velocity is reported, the height at apex is not. For now we can
# solve for the height at apex that leads to a limit cycle for the 'averaged'
# bird.
# GFData_normParams
folder_Blum14 = "data/BlumVejdaniBirnJefferyHubickiHurstDaley2014"
data_norm_Blum14 = np.loadtxt(folder_Blum14+"/GFData_normParams.csv",
                              delimiter=",", skiprows=1)
#    individual=0
#    L0_m =1
#    m_kg =2

dataStepBlum2014 = np.loadtxt(folder_Blum14+"/GFData_stepVariables_upd.csv",
                              delimiter=",", skiprows=1)
#    stepType  =0
#    dropHeight  =1
#    individual  =2
#    aTD  =3
#    adotTD =4
#    LTD  =5
#    LdotTD =6
#    LdotTD_sc =7
#    kLeg =8
#    FmaxLeg   =9
#    FmaxLeg_sc  =10
#    Ix =11
#    ILeg =12
#    dECoM  =13

##
# Simulation Configuration
#  Comment overall:
#     There is a slight error between the start of the actuator
#     function and the contact time in simulation due to integration
#     error of the state and foot position (which now has swing leg retration
#     and extension following Blum et al. 2014). That means that even the
#     nominal trial has a big damper force at time zero. MM is suspects that
#     this can be improved but at the moment doesn't have the time to look into
#     this in detail.
#
#     Blum et al. and the data from Monica almost contain enough information
#     for the simulations. We have everything on a step-by-step basis except
#     for the forward velocity and the height. The average forward velocity
#     is reported in the paper so I'm taking that for the initial forward
#     velocity. This is a bit undesiredable as the forward velocity varied a
#     lot and so not every birds average angle of attack and stiffness is
#     compatible with the average velocity
#
#     The apex height is not included at all and so here we solve for the
#     height that yields a limit cycle. This is not always possible. See
#     comments below for details. I'm going to ask Monica if this trajectory
#     level information is available. It would be nice to have it, though we
#     can make due without
#     it.
#
#     Brief observations thus far:
#       -Swing leg retraction & extension make a HUGE improvement during
#        the step down trials.
#       -The results are also quite sensitive to damping - too much or too
#        little results in a fall. Thus far the nicest values for
#        linear_normalized_damping_coefficient that I see are around 0.1.
#
#  Bird id: Step Type:  Comment
#  1      : -10         MM cannot find a stable limit cycle.
#  2      : -10         works, 3/4 trials end in success
#  3      : -10         works, 2/4 trials succeed
#  4      : -10         works, 4/4 trials succeed
#  5      : -10         works, 3/4 trials succeed
#
# Step Type:
#  -10: level running
#  -1 : pre-drop
#   0 : drop step
#
# Trial Type:
#   Right now there are trials run over [0., -0.02, -0.04, -0.06] which is
#   almost the same as used in the experiment [0., -0.04, -0.06]. Note that
#   the script keeps the parameters: if you use a flat running step type (-10)
#   only the data from these step types will be used to compute the parameters
#   for the model, but all of the step-down experiments will be done. This is
#   in contrast to the actual bird where these parameters vary.
#
#   What is being done in this script (as its configured) is closer to an
#   experiment where the drop is a surprise.
##
id = 4
stepType = -10  # -10 Flat running, -1 Before drop, 0 Drop, 1 After Drop
dropHeight = 0.  # options [0, 4, 6] in cm

forwardVelocity = 2.84  # Average reported in paper. Trial data not available


# Go through all of the recorded steps and grab the average step parameters
# for the specified individual and step type
idFound = False
mass = 0
gravity = 9.81
leg_length = 0
for i in range(0, np.shape(data_norm_Blum14)[0]):
    if(data_norm_Blum14[i, 0] == id):
        mass = data_norm_Blum14[i, 2]
        leg_length = data_norm_Blum14[i, 1]
        idFound = True
assert(idFound)

normBW = mass*gravity
normT = np.sqrt(leg_length/gravity)

angleOfAttackTDSum = 0.
angleDotOfAttackNormTDSum = 0.
legLengthNormTDSum = 0.
legLengthDotNormTDSum = 0.
legStiffnessNormTDSum = 0.

nSteps = 0.

for i in range(0, np.shape(dataStepBlum2014)[0]):
    dropErr = np.abs(dataStepBlum2014[i, 1]-dropHeight)
    if(dataStepBlum2014[i, 0] == stepType
       and dataStepBlum2014[i, 2] == id and dropErr < 0.001):
        nSteps += 1.
        angleOfAttackTDSum += dataStepBlum2014[i, 3]
        angleDotOfAttackNormTDSum += dataStepBlum2014[i, 4]
        legLengthNormTDSum += dataStepBlum2014[i, 5]
        legLengthDotNormTDSum += dataStepBlum2014[i, 6]
        legStiffnessNormTDSum += dataStepBlum2014[i, 8]

assert(nSteps > 0.)

angleOfAttackDegreesTD = (angleOfAttackTDSum/nSteps)
angleDotOfAttackDegreesTD = (1./(normT))*(angleDotOfAttackNormTDSum/nSteps)
legLengthTD = leg_length*(legLengthNormTDSum/nSteps)
legLengthDotTD = (leg_length/normT)*(legLengthDotNormTDSum/nSteps)
legStiffnessTD = (normBW/leg_length)*(legStiffnessNormTDSum/nSteps)

angleOfAttackTD = (angleOfAttackDegreesTD - 90)*(np.pi/180)
angleDotOfAttackTD = (angleDotOfAttackDegreesTD)*(np.pi/180)

# Lin damping: 0.0035 N/mm/s -> 3.5 1/m/s from Kirch et al. Fig 12
p = {'mass': mass,                                  # kg
     'stiffness': legStiffnessTD,                   # K: N/m
     'spring_resting_length': legLengthTD,          # m
     'gravity': gravity,                            # N/kg
     'angle_of_attack': angleOfAttackTD,            # rad
=======
#===============================================================================
#
# README
#   
#  The fields below match the experimental data (not public) from the MAT
#  file GF_Drop_AllSteps_SIUnits.mat that contains raw data from Blum et al.
#  Note that this MAT file contains almost everything needed to simulate a
#  step: the leg stiffness is not contained in this MAT file. To match Blum
#  et al. as closely as possible we solve for leg stiffness by adjusting the
#  leg stiffness until a limit cycle for the slip model is found. 
# 
#  The iteration begins with a leg stiffness estimate which is evaluated using 
#  maximum change in leg force divided by the mean leg compression. The leg 
#  length is not equal between touch-down and toe-off, here we take the average 
#  of these two long lengths to define the maximum leg length. To see see this
#  in more detail set flag_plotLegCompressionCycle to true. From this plot it
#  is clear that the SLIP model is a pretty rough approximation of the the 
#  guinea fowl. M.Millard would be very interested to see the center-of-pressure
#  recordings, if there are any, to see how this compares to the SLIP model.
#
#  Coming back to the struct, all of the step parameters and timeseries data is 
#  contained in the fields
#  
#  'Step'
#       'Bird1',...,'Bird5'
#           m     : mass of the bird in kg
#           L0    : leg length of the bird in meters
#           ObsH0 : data from flat running trials
#           ObsH4 : data from 4 cm drop-step trials
#           ObsH6 : data from 6 cm drop-step trials
#
#   Within ObsH0 .. 4 are the following fields
#       STm3 : 3 steps before the drop (empty for ObsH0)
#       STm2 : 2 steps " ... "
#       STm1 : 1 step " ... "
#       STze : drop step (all data for flat running trials here)
#       STp1 : 1 step after the drop (empty for ObsH0)
#       STp2 : 2 steps after " ... "
#       STp3 : 3 steps after " ... "
#  
#   Within STm3 ... STp3 are many fields related to step parameters as well as 
#   time series data recorded from each step. In this script I will adopt the
#   variable naming convention to match Blum et al. to minimize confusion for 
#   those working with this script and the data from Blum et al. For details 
#   on each variable name please see GFData_stepVariables_READEME.rtf and the 
#   paper.
#
#   To simulate a specific trial you need to choose:
# 
#   birdNo      : select one of 'Bird1' ... 'Bird5'
#   observation : select one of 'ObsH0' ... 'ObsH6'
#   stepType    : select one of 'STm3' ... 'STp3'
#   stepNo      : select one of the step indices between 0 and maxSteps
#
#   Note:   maxSteps varies for each combination of birdNo, observation, and 
#           stepType. The value of maxSteps for the selected combination is 
#           printed to the terminal prior to simulation.
#
# Blum Y, Vejdani HR, Birn-Jeffery AV, Hubicki CM, Hurst JW, Daley MA. 
# Swing-leg trajectory of running guinea fowl suggests task-level priority 
# of force regulation rather than disturbance rejection. PloS one. 2014 Jun 
# 30;9(6):e100399.
#  

#===============================================================================
#  Set configuration here
birdNo      = 'Bird1' #'Bird1','Bird2','Bird3''Bird4''Bird5'
observation = 'ObsH0' #'ObsH0, 'ObsH4', 'ObsH6'
stepType    = 'STze'  #'STm3','STm2','STm1','STze','STp1','STp2','STp3'
stepNo      = 0       #The trial number which varies for each combination of 
                      #bird, observation, and step type

flag_plotLegCompressionCycle = True

#===============================================================================
# Rarely should these variables be touched
folderBlum2014 = "data/BlumVejdaniBirnJefferyHubickiHurstDaley2014"
fileName       = "/GF_Drop_AllSteps_SIUnits"

flag_readMATFile = False #This is slow, so the MAT file contents are pickled.
                        #Once the pickle file exists use it instead

#===============================================================================
# WARNING: You should not have to adjust anything below. Experts only.
if(flag_readMATFile):
    dataMat = loadmat(folderBlum2014+fileName+".mat")
    pklFileName = open(folderBlum2014+fileName+".pkl",'wb')
    pickle.dump(dataMat, pklFileName)
    pklFileName.close()

pklFileName = open(folderBlum2014+fileName+".pkl",'rb')
dataBlum2014SIUnits = pickle.load(pklFileName)
pklFileName.close()


print('Selected:'+birdNo+' '+observation+' '+stepType)
totalTrials  = np.shape(dataBlum2014SIUnits['Step'][birdNo][observation][stepType]['aTD'])[0]

print('Total recorded trails:',totalTrials)
assert(stepNo < totalTrials and stepNo >= 0)

#Go get all of the parameters necessary for the simulation:

#Physical Parameters
gravity = 9.81
m      = dataBlum2014SIUnits['Step'][birdNo]['m']
L0     = dataBlum2014SIUnits['Step'][birdNo]['L0']

#Step Parameters
yApex  = dataBlum2014SIUnits['Step'][birdNo][observation][stepType]['yApex'][stepNo]
vApex  = dataBlum2014SIUnits['Step'][birdNo][observation][stepType]['vApex'][stepNo]
LTD    = dataBlum2014SIUnits['Step'][birdNo][observation][stepType]['LTD'][stepNo]
LdotTD = dataBlum2014SIUnits['Step'][birdNo][observation][stepType]['LdotTD'][stepNo]
aTDDegrees  = dataBlum2014SIUnits['Step'][birdNo][observation][stepType]['aTD'][stepNo]
adotTDDegrees = dataBlum2014SIUnits['Step'][birdNo][observation][stepType]['adotTD'][stepNo]

aTD         = (aTDDegrees  - 90)*(np.pi/180)
adotTD      = (   adotTDDegrees)*(np.pi/180)

#Time series data: used to extract out an initial leg stiffness. The final 
#leg stiffness used in simulation is solved by iteration as in Blum et al.
#This data is stored as a list-of-lists. There is no easy way that I can find
#to grab a single column, so I'm just copying it over element by element.
ele = np.shape(dataBlum2014SIUnits['Step'][birdNo][observation][stepType]['t'])[0]

timeSeries = np.zeros((ele,1))
LSeries    = np.zeros((ele,1))
fLegSeries = np.zeros((ele,1))

for i in range(0,ele):
    timeSeries[i,0] = dataBlum2014SIUnits['Step'][birdNo][observation][stepType]['t'][i][stepNo]
    LSeries[i,0]    = dataBlum2014SIUnits['Step'][birdNo][observation][stepType]['LStance'][i][stepNo]
    fLegSeries[i,0] = dataBlum2014SIUnits['Step'][birdNo][observation][stepType]['FLeg'][i][stepNo] 

#Go get the index of toe-off
fLow = np.max(fLegSeries)*0.01
idxTD = 0
idxT0 = 0

for i in range(np.shape(fLegSeries)[0]-1,1,-1):
    dfL = fLegSeries[i-1,0]-fLow
    dfR = fLegSeries[i,0]-fLow
    if( dfL*dfR <= 0. and idxT0 == 0):
        if(idxT0 == 0):
            idxT0 = i
        
#The leg is shorter at toe-off than touch down. To get the leg compression we 
# subtract the average leg length at 0 force from the minimum leg length during 
# stance        
meanLTD              = 0.5*(LSeries[idxTD,0]+LSeries[idxT0,0])
legCompression       = np.min(LSeries) - meanLTD 
maxLegForce          = np.max(fLegSeries)
legStiffnessEstimate = -maxLegForce/legCompression 



p = {'mass': m,                             # kg
     'stiffness': legStiffnessEstimate,     # K : N/m
     'spring_resting_length': LTD,          # m
     'gravity': gravity,                    # N/kg
     'angle_of_attack': aTD,                # rad
>>>>>>> f7195c23
     'actuator_resting_length': 0.,                 # m
     'actuator_force': [],                   # * 2 x M matrix of time and force
     'actuator_force_period': 10,                   # * s
     'activation_delay': 0.0,         # * a delay for when to start activation
     'activation_amplification': 1.0,
<<<<<<< HEAD
     'constant_normalized_damping': 0.75,           # * s: D/K: [N/m/s]/[N/m]
     'linear_normalized_damping_coefficient': 0.1,  # * A: s/m: D/F: [N/m/s]/N:
     'linear_minimum_normalized_damping': 0.01,     # *   1/A*(kg*N/kg):
     'swing_velocity': angleDotOfAttackTD,       # rad/s (set by calculation)
     'angle_of_attack_offset': 0,                # rad   (set by calculation)
     'swing_extension_velocity': legLengthDotTD,    # m/s
     'swing_leg_length_offset': 0}                 # m (set by calculation)
=======
     'constant_normalized_damping': 0.75,           # * s : D/K : [N/m/s]/[N/m]
     'linear_normalized_damping_coefficient': 0.1,  # * A: s/m : D/F : [N/m/s]/N : 0.0035 N/mm/s -> 3.5 1/m/s from Kirch et al. Fig 12
     'linear_minimum_normalized_damping': 0.01,     # *   1/A*(kg*N/kg) :
     'swing_velocity': adotTD,                      # rad/s (set by calculation)
     'angle_of_attack_offset': 0,                   # rad   (set by calculation)
     'swing_extension_velocity': LdotTD,            # m/s
     'swing_leg_length_offset' : 0}                 # m (set by calculation) 
>>>>>>> f7195c23
##
# * Initialization: Slip & Daslip
##

# State vector of the Damped-Actuated-Slip (daslip)
#
# Index  Name   Description                       Units
#     0  x       horizontal position of the CoM   m
#     1  y       vertical   position "        "   m
#     2  dx/dt   horizontal velocity "        "   m/s
#     3  dy/dt   vertical   velocity "        "   m/s
#     4  xf      horizontal foot velocity         m
#     5  yf      vertical foot velocity           m
#     6  la      actuator length                  m
#     7  wa      actuator-force-element work      J
#     8  wd      actuator-damper-element work     J
#     9  h       floor height (normally fixed)    m

<<<<<<< HEAD
heightTD = leg_length*np.cos(angleOfAttackTD)
=======
>>>>>>> f7195c23

x0 = np.array([0, yApex,    # x_com , y_com
               vApex, 0,             # vx_com, vy_com
               0,              0,              # x_f   , y_f
               p['actuator_resting_length'],    # l_a
               0, 0,                           # wa, wd
               0])                             # h
x0 = model.reset_leg(x0, p)
p['total_energy'] = model.compute_total_energy(x0, p)

# * Solve for nominal open-loop trajectories

legStiffnessSearchWidth = p['stiffness']*0.5

<<<<<<< HEAD
limit_cycle_options = {'search_initial_state': True,
                       'state_index': 1,
                       'state_search_width': heightSearchWidth,
                       'search_parameter': False,
                       'parameter_name': 'angle_of_attack',
                       'parameter_search_width': np.pi*0.25}
=======
limit_cycle_options = {'search_initial_state' : False,
                       'state_index'          : 0,
                       'state_search_width'   : 0,
                       'search_parameter'     : True,
                       'parameter_name'       : 'stiffness',
                       'parameter_search_width': legStiffnessSearchWidth}
>>>>>>> f7195c23

print(p['stiffness'],' N/m :Leg stiffness prior to fitting')
x0, p = model.create_open_loop_trajectories(x0, p, limit_cycle_options)
print(p['stiffness'],' N/m :Leg stiffness prior after fitting')
p['x0'] = x0.copy()

if(flag_plotLegCompressionCycle == True):
    springForce = np.zeros((ele,1))
    springForceLimitCycle = np.zeros((ele,1))
    slipL = (p['spring_resting_length']+p['actuator_resting_length'])
    for i in range(0,ele):
        if( LSeries[i,0] <=  meanLTD):
            springForce[i,0] = - legStiffnessEstimate*(LSeries[i,0]-meanLTD)
        if( LSeries[i,0] <= slipL):
            springForceLimitCycle[i,0] = - p['stiffness']*(LSeries[i,0]-slipL)
    figBlum2014 = plt.figure(figsize=(3,3))
    plt.rc('font', family='serif')
    plt.plot(LSeries,fLegSeries,color=(0.,0.,0.),label='Blum 2014')
    plt.plot(LSeries,springForce,color=(0.,0.,1.),label='Stiffness (Init.)')
    plt.plot(LSeries,springForceLimitCycle,color=(1.,0.,0.),
    label='Stiffness (Limit Cycle)')    
    plt.xlabel('Leg Length (m)')
    plt.ylabel('Leg Force (N)')
    plt.title('Leg Compression Cycle')

# * Set-up P maps for comutations
p_map = model.poincare_map
p_map.p = p
p_map.x = x0.copy()

# * choose high-level represenation
p_map.sa2xp = model.sa2xp_amp
# p_map.sa2xp = model.sa2xp_y_xdot_timedaoa
p_map.xp2s = model.xp2s_y_xdot


# * set up range of heights for first step
# at the moment, just doing 1 (0)
total_leg_length = p['spring_resting_length'] + p['actuator_resting_length']
ground_heights = np.linspace(0.0, -0.06, 4)

# * MM For now I'm not iterating over damping as the solution is
#   quite sensitive the values used: 0.1 works, 0.2 starts to see error
#
# * Set up range of damping values to compute
# at the moment, just doing 1
# damping_values = tuple(np.round(np.linspace(0.3, 0.02, 1), 2))
# for lin_d in damping_values:
#    p['linear_normalized_damping_coefficient'] = lin_d
x0, p = model.create_open_loop_trajectories(x0, p, limit_cycle_options)
trajectories = get_step_trajectories(x0, p, ground_heights=ground_heights)

energetics = list()
for idx, traj in enumerate(trajectories):
    energy = model.compute_potential_kinetic_work_total(traj.y, p)
    energetics.append(energy)

springDamperActuatorForces = list()
for idx, traj in enumerate(trajectories):
    sda = model.compute_spring_damper_actuator_force(traj.t, traj.y, p)
    # This function is only valid during stance, so zero out all the
    # entries during the flight phase
    for j in range(sda.shape[1]):
        if(traj.t[j] <= traj.t_events[1] or traj.t[j] >= traj.t_events[3]):
            sda[0, j] = 0.
            sda[1, j] = 0.
            sda[2, j] = 0.
    springDamperActuatorForces.append(sda)

leg_length = list()
for ids, traj in enumerate(trajectories):
    legLen = model.compute_leg_length(traj.y)
    leg_length.append(legLen)

# * basic plot
# Tex rendering slows the plots down, but good for final pub quality plots
# plt.rc('text', usetex=True)
plt.rc('font', family='serif')


figBasic = plt.figure(figsize=(16, 9))
gsBasic = gridspec.GridSpec(2, 3)

maxHeight = 0
for idx, traj in enumerate(trajectories):
    if(max(traj.y[1]) > maxHeight):
        maxHeight = max(traj.y[1])

maxKineticEnergy = 0
maxPotentialEnergy = 0

for idx, pkwt in enumerate(energetics):
    if(max(pkwt[0]) > maxKineticEnergy):
        maxKineticEnergy = max(pkwt[0])
    if(max(pkwt[1]) > maxPotentialEnergy):
        maxPotentialEnergy = max(pkwt[1])

color0 = np.array([0, 0, 0])  # Nominal
color1 = np.array([1, 0, 0])  # Largest height perturbation
colorPlot = np.array([0, 0, 0])

axCoM = plt.subplot(gsBasic[0])
for idx, traj in enumerate(trajectories):
    n01 = float(max(idx, 0))/max(float(len(trajectories)-1), 1)
    colorPlot = color0*(1-n01) + color1*(n01)
    axCoM.plot(traj.y[0],  traj.y[1],
               color=(colorPlot[0],  colorPlot[1],  colorPlot[2]),
               label=ground_heights[idx])
    plt.ylim((0, maxHeight))
    plt.xlabel('X (m)')
    plt.ylabel('Y (m)')
    plt.title('CoM Trajectory')
axCoM.spines['top'].set_visible(False)
axCoM.spines['right'].set_visible(False)
plt.legend(loc='upper left')


axAF = plt.subplot(gsBasic[1])
for idx, sda in enumerate(springDamperActuatorForces):
    n01 = float(max(idx, 0))/max(float(len(trajectories)-1), 1)
    colorPlot = color0*(1-n01) + color1*(n01)
    traj = trajectories[idx]
    axAF.plot(traj.t, sda[2],
              color=(colorPlot[0],  colorPlot[1],  colorPlot[2]),
              label=ground_heights[idx])
    plt.xlabel('Time (s)')
    plt.ylabel('Force (N)')
    plt.title('Actuator Forces')
axAF.spines['top'].set_visible(False)
axAF.spines['right'].set_visible(False)

axDF = plt.subplot(gsBasic[2])
for idx, sda in enumerate(springDamperActuatorForces):
    n01 = float(max(idx, 0))/max(float(len(trajectories)-1), 1)
    colorPlot = color0*(1-n01) + color1*(n01)
    traj = trajectories[idx]
    axDF.plot(traj.t, sda[1],
              color=(colorPlot[0], colorPlot[1], colorPlot[2]),
              label=ground_heights[idx])
    plt.xlabel('Time (s)')
    plt.ylabel('Force (N)')
    plt.title('Damping Forces')
axDF.spines['top'].set_visible(False)
axDF.spines['right'].set_visible(False)

axLL = plt.subplot(gsBasic[3])
for idx, ll in enumerate(leg_length):
    n01 = float(max(idx, 0))/max(float(len(trajectories)-1), 1)
    colorPlot = color0*(1-n01) + color1*(n01)
    traj = trajectories[idx]
    axLL.plot(traj.t, ll,
              color=(colorPlot[0], colorPlot[1], colorPlot[2]),
              label=ground_heights[idx])
    plt.xlabel('Time (s)')
    plt.ylabel('Length (m)')
    plt.title('Leg Length')
axLL.spines['top'].set_visible(False)
axLL.spines['right'].set_visible(False)
plt.legend(loc='upper left')

axLF = plt.subplot(gsBasic[4])
for idx, sda in enumerate(springDamperActuatorForces):
    n01 = float(max(idx, 0))/max(float(len(trajectories)-1), 1)
    colorPlot = color0*(1-n01) + color1*(n01)
    traj = trajectories[idx]
    axLF.plot(traj.t, sda[0],
              color=(colorPlot[0], colorPlot[1], colorPlot[2]),
              label=ground_heights[idx])
    plt.xlabel('Time (s)')
    plt.ylabel('Force (N)')
    plt.title('Leg Forces')
axLF.spines['top'].set_visible(False)
axLF.spines['right'].set_visible(False)
plt.legend(loc='upper left')

axLW = plt.subplot(gsBasic[5])
for idx, pkwt in enumerate(energetics):
    traj = trajectories[idx]
    n01 = float(max(idx, 0))/max(float(len(energetics)-1), 1)
    colorPlot = color0*(1-n01) + color1*(n01)
    axLW.plot(traj.t, pkwt[2]+pkwt[3], color=(colorPlot[0], colorPlot[1],
              colorPlot[2]))
    plt.xlabel('Time (s)')
    plt.ylabel('Energy (J)')
    plt.title('Leg Work: Actuator+Damper')
axLW.spines['top'].set_visible(False)
axLW.spines['right'].set_visible(False)

plt.show()

# TODO (STEVE) update this intro-documentation
# Model types
#
#  Daslip (damper-actuator-slip)
#  (c)   -center-of-mass-  (c)
#   -                     -----            -     -
#   |                     |   |            |     |
#   |        actuator-    f   d -damper    | la  | lr
#   |                     |   |            |     |
#   -                     -----            -     |
#   /                       /                    |
#   \ k      -spring-       \ k                  |
#   /                       /                    |
#   \                       \                    |
#    +p   -contact point-    +p                  -
#
#
#    Damping that varies linearly with the force of the actuator. This specific
#    damping model has been chosen because it emulates the intrinsic damping of
#    active muscle Since we cannot allow the damping to go to zero for
#    numerical reasons we use
#
#    d = max( d_min, A*f )
#
#    Where A takes a value of 3.5 (N/N)/(m/s) which comes from Kirch et al.'s
#    experimental data which were done on cat soleus. Fig. 12. Note in Fig.
#    12 a line of best fit has a slope of approximately 0.0035 [N/(mm/s)]/[N],
#    which in units of N/(m/s) becomes 3.5 [N/(mm/s)]/[N]. For d_min we choose
#    a value that is some small value, eta, that will scale with the mass of
#    the body (M) (and thus the expected peak value of F): d_min = A*(M*g)*eta.
#
# Kirsch RF, Boskov D, Rymer WZ. Muscle stiffness during transient and
# continuous movements of cat muscle: perturbation characteristics and
# physiological relevance. IEEE Transactions on Biomedical Engineering.
# 1994 Aug;41(8):758-70.
#
# The swing leg for the daslip now has a few options as well:
#
# 0. Constant angle of attack
#
# 1. Linearly varying angle of attack
# The leg of attack varies with time. So that this parameter does not
# have to be recomputed for each new forward velocity, compute the angular
# velocity of the leg, omega, assuming that it scales with the forward
# velocity vx of the body and a scaling factor W
# ('swing_foot_norm_velocity')

# omega = -W(vx/lr)

# thus for an W of -1 omega will be set so that when the leg is straight
# velocity of the foot exactly counters the forward velocity of the body.
# If W is set to -1.1 then the foot will be travelling backwards 10%
# faster than the foward velocity of the body.

# At the apex angle of the leg is reset to the angle of attack with an
# offset (angle_of_attack_offset) so that during the nominal model.step the
# leg lands exactly with the desired angle of attack.

# It would be ideal to set W so that it corresponded to a value that
# fits Monica's guinea fowl, or perhaps people. I don't have this data
# on hand so for now I'm just setting this to -1.1
#
# Model parameters for both slip/daslip. Parameters only used by daslip are *<|MERGE_RESOLUTION|>--- conflicted
+++ resolved
@@ -59,11 +59,7 @@
     data = spio.loadmat(filename, struct_as_record=False, squeeze_me=True)
     return _check_keys(data)
 
-<<<<<<< HEAD
-
-=======
 # * helper functions
->>>>>>> f7195c23
 def get_step_trajectories(x0, p, ground_heights=None):
     '''
     helper function to apply a battery of ground-height perturbations.
@@ -82,157 +78,6 @@
     x0[-1] = 0.0  # reset x0 back to 0
     return trajectories
 
-<<<<<<< HEAD
-
-# Parameters from Blum, Vejdani, Birn-Jeffery, Hubicki, Hurst, & Daley 2014
-#
-# As a start the parameters have been set to the average of the 5 birds. Why?
-# Almost all of the parameters needed to simulate the 367 steps recorded,
-# except for: the height at apex, and the forward velocity at apex. The average
-# forward velocity is reported, the height at apex is not. For now we can
-# solve for the height at apex that leads to a limit cycle for the 'averaged'
-# bird.
-# GFData_normParams
-folder_Blum14 = "data/BlumVejdaniBirnJefferyHubickiHurstDaley2014"
-data_norm_Blum14 = np.loadtxt(folder_Blum14+"/GFData_normParams.csv",
-                              delimiter=",", skiprows=1)
-#    individual=0
-#    L0_m =1
-#    m_kg =2
-
-dataStepBlum2014 = np.loadtxt(folder_Blum14+"/GFData_stepVariables_upd.csv",
-                              delimiter=",", skiprows=1)
-#    stepType  =0
-#    dropHeight  =1
-#    individual  =2
-#    aTD  =3
-#    adotTD =4
-#    LTD  =5
-#    LdotTD =6
-#    LdotTD_sc =7
-#    kLeg =8
-#    FmaxLeg   =9
-#    FmaxLeg_sc  =10
-#    Ix =11
-#    ILeg =12
-#    dECoM  =13
-
-##
-# Simulation Configuration
-#  Comment overall:
-#     There is a slight error between the start of the actuator
-#     function and the contact time in simulation due to integration
-#     error of the state and foot position (which now has swing leg retration
-#     and extension following Blum et al. 2014). That means that even the
-#     nominal trial has a big damper force at time zero. MM is suspects that
-#     this can be improved but at the moment doesn't have the time to look into
-#     this in detail.
-#
-#     Blum et al. and the data from Monica almost contain enough information
-#     for the simulations. We have everything on a step-by-step basis except
-#     for the forward velocity and the height. The average forward velocity
-#     is reported in the paper so I'm taking that for the initial forward
-#     velocity. This is a bit undesiredable as the forward velocity varied a
-#     lot and so not every birds average angle of attack and stiffness is
-#     compatible with the average velocity
-#
-#     The apex height is not included at all and so here we solve for the
-#     height that yields a limit cycle. This is not always possible. See
-#     comments below for details. I'm going to ask Monica if this trajectory
-#     level information is available. It would be nice to have it, though we
-#     can make due without
-#     it.
-#
-#     Brief observations thus far:
-#       -Swing leg retraction & extension make a HUGE improvement during
-#        the step down trials.
-#       -The results are also quite sensitive to damping - too much or too
-#        little results in a fall. Thus far the nicest values for
-#        linear_normalized_damping_coefficient that I see are around 0.1.
-#
-#  Bird id: Step Type:  Comment
-#  1      : -10         MM cannot find a stable limit cycle.
-#  2      : -10         works, 3/4 trials end in success
-#  3      : -10         works, 2/4 trials succeed
-#  4      : -10         works, 4/4 trials succeed
-#  5      : -10         works, 3/4 trials succeed
-#
-# Step Type:
-#  -10: level running
-#  -1 : pre-drop
-#   0 : drop step
-#
-# Trial Type:
-#   Right now there are trials run over [0., -0.02, -0.04, -0.06] which is
-#   almost the same as used in the experiment [0., -0.04, -0.06]. Note that
-#   the script keeps the parameters: if you use a flat running step type (-10)
-#   only the data from these step types will be used to compute the parameters
-#   for the model, but all of the step-down experiments will be done. This is
-#   in contrast to the actual bird where these parameters vary.
-#
-#   What is being done in this script (as its configured) is closer to an
-#   experiment where the drop is a surprise.
-##
-id = 4
-stepType = -10  # -10 Flat running, -1 Before drop, 0 Drop, 1 After Drop
-dropHeight = 0.  # options [0, 4, 6] in cm
-
-forwardVelocity = 2.84  # Average reported in paper. Trial data not available
-
-
-# Go through all of the recorded steps and grab the average step parameters
-# for the specified individual and step type
-idFound = False
-mass = 0
-gravity = 9.81
-leg_length = 0
-for i in range(0, np.shape(data_norm_Blum14)[0]):
-    if(data_norm_Blum14[i, 0] == id):
-        mass = data_norm_Blum14[i, 2]
-        leg_length = data_norm_Blum14[i, 1]
-        idFound = True
-assert(idFound)
-
-normBW = mass*gravity
-normT = np.sqrt(leg_length/gravity)
-
-angleOfAttackTDSum = 0.
-angleDotOfAttackNormTDSum = 0.
-legLengthNormTDSum = 0.
-legLengthDotNormTDSum = 0.
-legStiffnessNormTDSum = 0.
-
-nSteps = 0.
-
-for i in range(0, np.shape(dataStepBlum2014)[0]):
-    dropErr = np.abs(dataStepBlum2014[i, 1]-dropHeight)
-    if(dataStepBlum2014[i, 0] == stepType
-       and dataStepBlum2014[i, 2] == id and dropErr < 0.001):
-        nSteps += 1.
-        angleOfAttackTDSum += dataStepBlum2014[i, 3]
-        angleDotOfAttackNormTDSum += dataStepBlum2014[i, 4]
-        legLengthNormTDSum += dataStepBlum2014[i, 5]
-        legLengthDotNormTDSum += dataStepBlum2014[i, 6]
-        legStiffnessNormTDSum += dataStepBlum2014[i, 8]
-
-assert(nSteps > 0.)
-
-angleOfAttackDegreesTD = (angleOfAttackTDSum/nSteps)
-angleDotOfAttackDegreesTD = (1./(normT))*(angleDotOfAttackNormTDSum/nSteps)
-legLengthTD = leg_length*(legLengthNormTDSum/nSteps)
-legLengthDotTD = (leg_length/normT)*(legLengthDotNormTDSum/nSteps)
-legStiffnessTD = (normBW/leg_length)*(legStiffnessNormTDSum/nSteps)
-
-angleOfAttackTD = (angleOfAttackDegreesTD - 90)*(np.pi/180)
-angleDotOfAttackTD = (angleDotOfAttackDegreesTD)*(np.pi/180)
-
-# Lin damping: 0.0035 N/mm/s -> 3.5 1/m/s from Kirch et al. Fig 12
-p = {'mass': mass,                                  # kg
-     'stiffness': legStiffnessTD,                   # K: N/m
-     'spring_resting_length': legLengthTD,          # m
-     'gravity': gravity,                            # N/kg
-     'angle_of_attack': angleOfAttackTD,            # rad
-=======
 #===============================================================================
 #
 # README
@@ -394,21 +239,11 @@
      'spring_resting_length': LTD,          # m
      'gravity': gravity,                    # N/kg
      'angle_of_attack': aTD,                # rad
->>>>>>> f7195c23
      'actuator_resting_length': 0.,                 # m
      'actuator_force': [],                   # * 2 x M matrix of time and force
      'actuator_force_period': 10,                   # * s
      'activation_delay': 0.0,         # * a delay for when to start activation
      'activation_amplification': 1.0,
-<<<<<<< HEAD
-     'constant_normalized_damping': 0.75,           # * s: D/K: [N/m/s]/[N/m]
-     'linear_normalized_damping_coefficient': 0.1,  # * A: s/m: D/F: [N/m/s]/N:
-     'linear_minimum_normalized_damping': 0.01,     # *   1/A*(kg*N/kg):
-     'swing_velocity': angleDotOfAttackTD,       # rad/s (set by calculation)
-     'angle_of_attack_offset': 0,                # rad   (set by calculation)
-     'swing_extension_velocity': legLengthDotTD,    # m/s
-     'swing_leg_length_offset': 0}                 # m (set by calculation)
-=======
      'constant_normalized_damping': 0.75,           # * s : D/K : [N/m/s]/[N/m]
      'linear_normalized_damping_coefficient': 0.1,  # * A: s/m : D/F : [N/m/s]/N : 0.0035 N/mm/s -> 3.5 1/m/s from Kirch et al. Fig 12
      'linear_minimum_normalized_damping': 0.01,     # *   1/A*(kg*N/kg) :
@@ -416,7 +251,6 @@
      'angle_of_attack_offset': 0,                   # rad   (set by calculation)
      'swing_extension_velocity': LdotTD,            # m/s
      'swing_leg_length_offset' : 0}                 # m (set by calculation) 
->>>>>>> f7195c23
 ##
 # * Initialization: Slip & Daslip
 ##
@@ -435,10 +269,6 @@
 #     8  wd      actuator-damper-element work     J
 #     9  h       floor height (normally fixed)    m
 
-<<<<<<< HEAD
-heightTD = leg_length*np.cos(angleOfAttackTD)
-=======
->>>>>>> f7195c23
 
 x0 = np.array([0, yApex,    # x_com , y_com
                vApex, 0,             # vx_com, vy_com
@@ -453,27 +283,17 @@
 
 legStiffnessSearchWidth = p['stiffness']*0.5
 
-<<<<<<< HEAD
-limit_cycle_options = {'search_initial_state': True,
-                       'state_index': 1,
-                       'state_search_width': heightSearchWidth,
-                       'search_parameter': False,
-                       'parameter_name': 'angle_of_attack',
-                       'parameter_search_width': np.pi*0.25}
-=======
 limit_cycle_options = {'search_initial_state' : False,
                        'state_index'          : 0,
                        'state_search_width'   : 0,
                        'search_parameter'     : True,
                        'parameter_name'       : 'stiffness',
                        'parameter_search_width': legStiffnessSearchWidth}
->>>>>>> f7195c23
 
 print(p['stiffness'],' N/m :Leg stiffness prior to fitting')
 x0, p = model.create_open_loop_trajectories(x0, p, limit_cycle_options)
 print(p['stiffness'],' N/m :Leg stiffness prior after fitting')
 p['x0'] = x0.copy()
-
 if(flag_plotLegCompressionCycle == True):
     springForce = np.zeros((ele,1))
     springForceLimitCycle = np.zeros((ele,1))
@@ -527,7 +347,7 @@
 
 springDamperActuatorForces = list()
 for idx, traj in enumerate(trajectories):
-    sda = model.compute_spring_damper_actuator_force(traj.t, traj.y, p)
+    sda = model.compute_leg_forces(traj.t, traj.y, p)
     # This function is only valid during stance, so zero out all the
     # entries during the flight phase
     for j in range(sda.shape[1]):
