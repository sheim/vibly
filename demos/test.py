from slippy.slip import *
import numpy as np
import matplotlib.pyplot as plt

p = {'mass':80.0, 'stiffness':8200.0, 'resting_length':1.0, 'gravity':9.81,
    'angle_of_attack':1/5*np.pi}
<<<<<<< HEAD
x0 = np.array([0, # x position
    0.85, # y position
    5.5, # x velocity
    0, # y velocity
    0, # foot position x
    0]) # foot position y
p['total_energy'] = compute_total_energy(x0, p)
=======
x0 = np.array([0, 0.85, 5.5, 0, 0, 0])
>>>>>>> c875d5ff
x0 = reset_leg(x0, p)
p['total_energy'] = compute_total_energy(x0, p)
sol = step(x0, p)

plt.plot(sol.y[0], sol.y[1], color='orange')
plt.show()<|MERGE_RESOLUTION|>--- conflicted
+++ resolved
@@ -4,17 +4,12 @@
 
 p = {'mass':80.0, 'stiffness':8200.0, 'resting_length':1.0, 'gravity':9.81,
     'angle_of_attack':1/5*np.pi}
-<<<<<<< HEAD
 x0 = np.array([0, # x position
     0.85, # y position
     5.5, # x velocity
     0, # y velocity
     0, # foot position x
     0]) # foot position y
-p['total_energy'] = compute_total_energy(x0, p)
-=======
-x0 = np.array([0, 0.85, 5.5, 0, 0, 0])
->>>>>>> c875d5ff
 x0 = reset_leg(x0, p)
 p['total_energy'] = compute_total_energy(x0, p)
 sol = step(x0, p)
